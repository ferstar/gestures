--- conflicted
+++ resolved
@@ -1,6 +1,6 @@
 > This fork repo mainly focus on the performance of three-figure-dragging feature.
 
-> for more tech details, please vist this discussion: https://github.com/riley-martin/gestures/discussions/6
+> for more tech details, please vist this discussion: https://github.com/ferstar/gestures/discussions/6
 
 > My own compiled binaries and configuration can be found at https://github.com/ferstar/gestures/releases
 
@@ -35,7 +35,7 @@
 Note: If your DE/WM has its own touchpad gestures system, it may need to be disabled to
 prevent conflicts.
 ### Nix
-If you are using flakes, simply add `gestures.url = "github:riley-martin/gestures";` to your flake inputs
+If you are using flakes, simply add `gestures.url = "github:ferstar/gestures";` to your flake inputs
 and add `inputs.gestures.packages.${system}.gestures` to your `home.packages` or `environment.systemPackages`. You can also create a service in
 `systemd.user.services`.
 
@@ -43,11 +43,11 @@
 You may need to install `libudev` and `libinput`, or their equivalant for your distro, and possibly the `dev` versions as well.
 
 ### With Cargo
-If you have cargo installed, simply use `cargo install gestures`
+If you have cargo installed, simply use `cargo install --git https://github.com/ferstar/gestures.git`
 
 ### Manual installation
 - Clone the repo
-  - `git clone https://github.com/riley-martin/gestures && cd gestures`
+  - `git clone https://github.com/ferstar/gestures && cd gestures`
 
 - Build
   - `cargo build --release`
@@ -55,12 +55,6 @@
 - Copy `./target/release/gestures` to a convenient place and execute it
 
 ### Autostart
-#### Compositor/WM
-You can start `gestures` in your `.xinitrc` or other startup files (like sway config file, for example)
-<<<<<<< HEAD
-=======
-
->>>>>>> 23c38e36
 #### Systemd
 Drop [examples/gestures.service](./examples/gestures.service) into `~/.config/systemd/user/gestures.service`
 and modify it for your system (mainly the "$HOME" environment variable and the `ExecStart` will need changed).
@@ -80,5 +74,4 @@
 - [gebaar-libinput-fork](https://github.com/osleg/gebaar-libinput-fork)
 Fork of gebaar which supports other gestures
 - [fusuma](https://github.com/iberianpig/fusuma)
-Also parses `libinput debug-events` output
-
+Also parses `libinput debug-events` output