[package]
name = "gestures"
version = "0.6.0"
edition = "2021"
license = "MIT"
description = "Libinput based touchpad gestures program"
repository = "https://github.com/ferstar/gestures"
keywords = ["touchpad", "gestures", "libinput", "multitouch", "linux"]

[dependencies]
<<<<<<< HEAD
clap = { version = "4.1.4", features = ["derive"] }
input = "0.8.2"
libc = "0.2"
nix = {version = "0.26.2", features = ["poll"]}
anyhow = "1.0.66"
=======
clap = { version = "4.0.26", features = ["derive"] }
input = "0.8"
nix = {version = "0.26", features = ["poll"]}
>>>>>>> 9337b70e
regex = "1.7"
log = "0.4.17"
env_logger = "0.10.0"
miette = { version = "5.5.0", features = ["fancy"] }
<<<<<<< HEAD
knuffel = "3.0.0"
libxdo = "0.6.0"
timer = "0.2.0"
chrono = "0.4.24"
ctrlc = "3.1.4"
=======
knuffel = "3.2"
ctrlc = { version = "3.2.5", features = ["termination"] }
>>>>>>> 9337b70e
<|MERGE_RESOLUTION|>--- conflicted
+++ resolved
@@ -1,6 +1,6 @@
 [package]
 name = "gestures"
-version = "0.6.0"
+version = "0.6.1"
 edition = "2021"
 license = "MIT"
 description = "Libinput based touchpad gestures program"
@@ -8,28 +8,16 @@
 keywords = ["touchpad", "gestures", "libinput", "multitouch", "linux"]
 
 [dependencies]
-<<<<<<< HEAD
-clap = { version = "4.1.4", features = ["derive"] }
+clap = { version = "4.3.0", features = ["derive"] }
 input = "0.8.2"
-libc = "0.2"
 nix = {version = "0.26.2", features = ["poll"]}
-anyhow = "1.0.66"
-=======
-clap = { version = "4.0.26", features = ["derive"] }
-input = "0.8"
-nix = {version = "0.26", features = ["poll"]}
->>>>>>> 9337b70e
-regex = "1.7"
-log = "0.4.17"
+anyhow = "1.0.71"
+regex = "1.8.3"
+log = "0.4.18"
 env_logger = "0.10.0"
-miette = { version = "5.5.0", features = ["fancy"] }
-<<<<<<< HEAD
-knuffel = "3.0.0"
+miette = { version = "5.9.0", features = ["fancy"] }
+knuffel = "3.2.0"
 libxdo = "0.6.0"
 timer = "0.2.0"
 chrono = "0.4.24"
-ctrlc = "3.1.4"
-=======
-knuffel = "3.2"
-ctrlc = { version = "3.2.5", features = ["termination"] }
->>>>>>> 9337b70e
+ctrlc = "3.3.1"