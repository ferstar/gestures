--- conflicted
+++ resolved
@@ -1,7 +1,3 @@
 /target
-<<<<<<< HEAD
 /result
-=======
-/result
-/.direnv
->>>>>>> 23c38e36
+/.direnv