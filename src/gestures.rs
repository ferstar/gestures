use std::{
    fs::{File, OpenOptions},
    os::unix::prelude::{AsRawFd, FromRawFd, IntoRawFd, OpenOptionsExt, RawFd},
    path::Path,
    rc::Rc,
};

use anyhow::{bail, Result};
use input::{
    event::{
        gesture::{
            GestureEndEvent, GestureEventCoordinates, GestureEventTrait, GestureHoldEvent,
            GesturePinchEvent, GesturePinchEventTrait, GestureSwipeEvent,
        },
        Event, EventTrait, GestureEvent,
    },
    DeviceCapability, Libinput, LibinputInterface,
};
use libc::{O_RDWR, O_WRONLY};
use nix::poll::{poll, PollFd, PollFlags};
use serde::{Deserialize, Serialize};

use crate::config::Config;
use crate::xdo_handler::XDoHandler;
use crate::xdo_handler::start_handler;
use crate::utils::exec_command_from_string;

/// Direction of swipe gestures
///
/// NW  N  NE
/// W   C   E
/// SW  S  SE
#[derive(Debug, Clone, PartialEq, Eq, Serialize, Deserialize)]
pub enum Direction {
    #[serde(rename = "any")]
    Any,
    N,
    S,
    E,
    W,
    NE,
    NW,
    SE,
    SW,
}

impl Direction {
    // This code is sort of a mess
    pub fn dir(x: f64, y: f64) -> Direction {
        if x.abs() == 0.0 && y.abs() == 0.0 {
            return Direction::Any;
        }
        let oblique_ratio = 0.414;
        if x.abs() > y.abs() {
            let sd = if x < 0.0 { Direction::W } else { Direction::E };
            if y.abs() / x.abs() > oblique_ratio {
                if sd == Direction::W {
                    if y < 0.0 {
                        Direction::NW
                    } else {
                        Direction::SW
                    }
                } else if sd == Direction::E {
                    if y < 0.0 {
                        Direction::NE
                    } else {
                        Direction::SE
                    }
                } else {
                    Direction::Any
                }
            } else {
                sd
            }
        } else {
            // Don't ask me why, but for libinput the coordinates increase downward. This does
            // hold out the same as screen coordinates, but it starts in the center instead of
            // the upper left. I have also noticed game controllers work the same way.
            let sd = if y < 0.0 { Direction::N } else { Direction::S };
            if x.abs() / y.abs() > oblique_ratio {
                if sd == Direction::N {
                    if x < 0.0 {
                        Direction::NW
                    } else {
                        Direction::NE
                    }
                } else if sd == Direction::S {
                    if x < 0.0 {
                        Direction::SW
                    } else {
                        Direction::SE
                    }
                } else {
                    Direction::Any
                }
            } else {
                sd
            }
        }
    }
}

/// Direction of pinch gestures
#[derive(Debug, Clone, PartialEq, Eq, Serialize, Deserialize)]
#[serde(rename_all = "snake_case")]
pub enum InOut {
    In,
    Out,
    Any,
}

#[derive(Debug, Clone, PartialEq, Eq, Serialize, Deserialize)]
#[serde(rename_all = "snake_case")]
pub enum Repeat {
    Oneshot,
    Continuous,
}

#[derive(Debug, Clone, PartialEq, Serialize, Deserialize)]
#[serde(rename_all = "snake_case")]
pub enum Gesture {
    Swipe(Swipe),
    Pinch(Pinch),
    Hold(Hold),
    Rotate(Rotate),
    None,
}

#[derive(Debug, Clone, PartialEq, Serialize, Deserialize)]
pub struct Swipe {
    pub direction: Direction,
    pub fingers: i32,
    pub update: Option<String>,
    pub start: Option<String>,
    pub end: Option<String>,
<<<<<<< HEAD
    pub acceleration: f64,
    pub mouse_up_delay: i64,
=======
>>>>>>> d5c74fea
}

#[derive(Debug, Clone, PartialEq, Eq, Serialize, Deserialize)]
pub struct Pinch {
    pub fingers: i32,
    pub direction: InOut,
    pub update: Option<String>,
    pub start: Option<String>,
    pub end: Option<String>,
}

#[derive(Debug, Clone, PartialEq, Eq, Serialize, Deserialize)]
pub struct Hold {
    pub fingers: i32,
    pub action: Option<String>,
}

#[derive(Debug, Clone, PartialEq, Serialize, Deserialize)]
pub struct Rotate {
    pub scale: f64,
    pub fingers: i32,
    pub delta_angle: f64,
    pub repeat: Repeat,
    pub action: String,
}

// #[derive(Debug)]
pub struct EventHandler {
    config: Rc<Config>,
    event: Gesture,
<<<<<<< HEAD
    xdo_handler: XDoHandler,
    // debug: false,
=======
>>>>>>> d5c74fea
}

impl EventHandler {
    pub fn new(config: Rc<Config>) -> Self {
        Self {
            config,
            event: Gesture::None,
<<<<<<< HEAD
            xdo_handler: start_handler(),
            // debug,
        }
    }

    pub fn init(&mut self, input: &mut Libinput) -> Result<(), String> {
        // if_debug!(self.debug, &self, &input);
=======
        }
    }

    pub fn init(&mut self, input: &mut Libinput) -> Result<()> {
        log::debug!("{:?}  {:?}", &self, &input);
>>>>>>> d5c74fea
        self.init_ctx(input).expect("Could not initialize libinput");
        if self.has_gesture_device(input) {
            Ok(())
        } else {
            bail!("Could not find gesture device");
        }
    }

    fn init_ctx(&mut self, input: &mut Libinput) -> Result<(), ()> {
        input.udev_assign_seat("seat0")?;
        Ok(())
    }

    fn has_gesture_device(&mut self, input: &mut Libinput) -> bool {
        let mut found = false;
        input.dispatch().unwrap();
        for event in input.clone() {
            if let Event::Device(e) = event {
<<<<<<< HEAD
                // if_debug!(self.debug, &e);
                found = e.device().has_capability(DeviceCapability::Gesture);
                // if_debug!(self.debug, found);
=======
                log::debug!("{:?}", &e);
                found = e.device().has_capability(DeviceCapability::Gesture);
                log::debug!("{:?}", found);
>>>>>>> d5c74fea
                if found {
                    return found;
                }
            } else {
                continue;
            }
            input.dispatch().unwrap();
        }
        found
    }

    pub fn main_loop(&mut self, input: &mut Libinput) {
        let fds = PollFd::new(input.as_raw_fd(), PollFlags::POLLIN);
        while poll(&mut [fds], -1).is_ok() {
            self.handle_event(input)
                .expect("An Error occurred while handling an event");
        }
    }

    pub fn handle_event(&mut self, input: &mut Libinput) -> Result<()> {
        input.dispatch().unwrap();
        for event in input.clone() {
            if let Event::Gesture(e) = event {
                match e {
                    GestureEvent::Pinch(e) => self.handle_pinch_event(e)?,
                    GestureEvent::Swipe(e) => self.handle_swipe_event(e)?,
                    GestureEvent::Hold(e) => self.handle_hold_event(e)?,
                    _ => (),
                }
            }
            input.dispatch().unwrap();
        }
        Ok(())
    }

    fn handle_hold_event(&mut self, event: GestureHoldEvent) -> Result<()> {
        match event {
            GestureHoldEvent::Begin(e) => {
                self.event = Gesture::Hold(Hold {
                    fingers: e.finger_count(),
                    action: None,
                })
            }
            GestureHoldEvent::End(_e) => {
                if let Gesture::Hold(s) = &self.event {
<<<<<<< HEAD
                    // if_debug!(self.debug, "Hold", &s.fingers);
                    for i in &self.config.clone().gestures {
                        if let Gesture::Hold(j) = i {
                            if j.fingers == s.fingers {
                                exec_command_from_string(&j.action, 0.0, 0.0, 0.0)?;
=======
                    log::debug!("Hold  {:?}", &s.fingers);
                    for i in &self.config.clone().gestures {
                        if let Gesture::Hold(j) = i {
                            if j.fingers == s.fingers {
                                exec_command_from_string(
                                    &j.action.clone().unwrap_or_default(),
                                    0.0,
                                    0.0,
                                    0.0,
                                )?;
>>>>>>> d5c74fea
                            }
                        }
                    }
                }
            }
            _ => (),
        }
        Ok(())
    }

    fn handle_pinch_event(&mut self, event: GesturePinchEvent) -> Result<()> {
        match event {
            GesturePinchEvent::Begin(e) => {
                self.event = Gesture::Pinch(Pinch {
                    fingers: e.finger_count(),
                    direction: InOut::Any,
                    update: None,
                    start: None,
                    end: None,
                });
                if let Gesture::Pinch(s) = &self.event {
                    for i in &self.config.clone().gestures {
                        if let Gesture::Pinch(j) = i {
                            if (j.direction == s.direction || j.direction == InOut::Any)
                                && j.fingers == s.fingers
                            {
<<<<<<< HEAD
                                // if_debug!(self.debug, "oneshot pinch gesture");
=======
                                log::debug!("oneshot pinch gesture");
>>>>>>> d5c74fea
                                exec_command_from_string(
                                    &j.start.clone().unwrap_or_default(),
                                    0.0,
                                    0.0,
                                    0.0,
                                )?;
                            }
                        }
                    }
                }
            }
            GesturePinchEvent::Update(e) => {
                let scale = e.scale();
                if let Gesture::Pinch(s) = &self.event {
                    let dir = if scale > 1.0 { InOut::Out } else { InOut::In };
<<<<<<< HEAD
                    // if_debug!(self.debug, &scale, &dir, &s.fingers);
=======
                    log::debug!("{:?}  {:?}  {:?}", &scale, &dir, &s.fingers);
>>>>>>> d5c74fea
                    for i in &self.config.clone().gestures {
                        if let Gesture::Pinch(j) = i {
                            if (j.direction == dir || j.direction == InOut::Any)
                                && j.fingers == s.fingers
<<<<<<< HEAD
                            // && j.repeat == Repeat::Continuous
                            {
                                // if_debug!(self.debug, "continuous pinch gesture");
=======
                            {
>>>>>>> d5c74fea
                                exec_command_from_string(
                                    &j.update.clone().unwrap_or_default(),
                                    0.0,
                                    0.0,
                                    scale,
                                )?;
                            }
                        }
                    }
                    self.event = Gesture::Pinch(Pinch {
                        fingers: s.fingers,
                        direction: dir,
                        update: None,
                        start: None,
                        end: None,
                    })
                }
            }
            GesturePinchEvent::End(_e) => {
                if let Gesture::Pinch(s) = &self.event {
                    for i in &self.config.clone().gestures {
                        if let Gesture::Pinch(j) = i {
                            if (j.direction == s.direction || j.direction == InOut::Any)
                                && j.fingers == s.fingers
                            {
<<<<<<< HEAD
                                // if_debug!(self.debug, "oneshot pinch gesture");
=======
>>>>>>> d5c74fea
                                exec_command_from_string(
                                    &j.end.clone().unwrap_or_default(),
                                    0.0,
                                    0.0,
                                    0.0,
                                )?;
                            }
                        }
                    }
                }
            }
            _ => (),
        }
        Ok(())
    }

    fn handle_swipe_event(&mut self, event: GestureSwipeEvent) -> Result<()> {
        match event {
            GestureSwipeEvent::Begin(e) => {
                self.event = Gesture::Swipe(Swipe {
                    direction: Direction::Any,
                    fingers: e.finger_count(),
                    update: None,
                    start: None,
                    end: None,
<<<<<<< HEAD
                    acceleration: 1.5,
                    mouse_up_delay: 900,
=======
>>>>>>> d5c74fea
                });
                if let Gesture::Swipe(s) = &self.event {
                    for i in &self.config.clone().gestures {
                        if let Gesture::Swipe(j) = i {
<<<<<<< HEAD
                            if j.fingers == s.fingers {
                                if j.direction == Direction::Any {
                                    self.xdo_handler.mouse_down(1);
                                } else if j.direction == s.direction {
                                    exec_command_from_string(
                                        &j.start.clone().unwrap_or_default(),
                                        0.0,
                                        0.0,
                                        0.0,
                                    )?;
                                }
                            }
                            
=======
                            if j.fingers == s.fingers
                                && (j.direction == s.direction || j.direction == Direction::Any)
                            {
                                exec_command_from_string(
                                    &j.start.clone().unwrap_or_default(),
                                    0.0,
                                    0.0,
                                    0.0,
                                )?;
                            }
>>>>>>> d5c74fea
                        }
                    }
                }
            }
            GestureSwipeEvent::Update(e) => {
                let (x, y) = (e.dx(), e.dy());
                let swipe_dir = Direction::dir(x, y);

                if let Gesture::Swipe(s) = &self.event {
<<<<<<< HEAD
                    // if_debug!(self.debug, &swipe_dir, &s.fingers);
                    for i in &self.config.clone().gestures {
                        if let Gesture::Swipe(j) = i {
                            if j.fingers == s.fingers {
                                if j.direction == Direction::Any{
                                    let x_val: f64;
                                    let y_val: f64;
                                    x_val = x * j.acceleration;
                                    y_val = y * j.acceleration;
                                    self.xdo_handler.move_mouse_relative(x_val as i32, y_val as i32);
                                } else if j.direction == swipe_dir {
                                    exec_command_from_string(
                                        &j.update.clone().unwrap_or_default(),
                                        x,
                                        y,
                                        0.0,
                                    )?;
                                }
=======
                    log::debug!("{:?}  {:?}", &swipe_dir, &s.fingers);
                    for i in &self.config.clone().gestures {
                        if let Gesture::Swipe(j) = i {
                            if j.fingers == s.fingers
                                && (j.direction == swipe_dir || j.direction == Direction::Any)
                            {
                                exec_command_from_string(
                                    &j.update.clone().unwrap_or_default(),
                                    x,
                                    y,
                                    0.0,
                                )?;
>>>>>>> d5c74fea
                            }
                        }
                            
                    }
                    self.event = Gesture::Swipe(Swipe {
                        direction: swipe_dir,
                        fingers: s.fingers,
                        update: None,
                        start: None,
                        end: None,
<<<<<<< HEAD
                        acceleration: 1.5,
                        mouse_up_delay: 900,
=======
>>>>>>> d5c74fea
                    })
                }
            }
            GestureSwipeEvent::End(e) => {
                if let Gesture::Swipe(s) = &self.event {
                    if !e.cancelled() {
                        for i in &self.config.clone().gestures {
                            if let Gesture::Swipe(j) = i {
<<<<<<< HEAD
                                if j.fingers == s.fingers && j.direction == Direction::Any
                                {
                                    self.xdo_handler.mouse_up_delay(1, j.mouse_up_delay);
                                } else if j.fingers == s.fingers && j.direction == s.direction
=======
                                if j.fingers == s.fingers
                                    && (j.direction == s.direction || j.direction == Direction::Any)
>>>>>>> d5c74fea
                                {
                                    exec_command_from_string(
                                        &j.end.clone().unwrap_or_default(),
                                        0.0,
                                        0.0,
                                        0.0,
                                    )?;
                                }
                            }
                        }
                    }
                }
            }
            _ => (),
        }
        Ok(())
    }
}

pub struct Interface;

impl LibinputInterface for Interface {
    fn open_restricted(&mut self, path: &Path, flags: i32) -> Result<RawFd, i32> {
        OpenOptions::new()
            .custom_flags(flags)
            .read((false) | (flags & O_RDWR != 0))
            .write((flags & O_WRONLY != 0) | (flags & O_RDWR != 0))
            .open(path)
            .map(|file| file.into_raw_fd())
            .map_err(|err| err.raw_os_error().unwrap())
    }
    fn close_restricted(&mut self, fd: RawFd) {
        unsafe {
            File::from_raw_fd(fd);
        }
    }
}<|MERGE_RESOLUTION|>--- conflicted
+++ resolved
@@ -1,9 +1,8 @@
-use std::{
-    fs::{File, OpenOptions},
-    os::unix::prelude::{AsRawFd, FromRawFd, IntoRawFd, OpenOptionsExt, RawFd},
-    path::Path,
-    rc::Rc,
-};
+use std::fs::{File, OpenOptions};
+use std::os::fd::AsRawFd;
+use std::os::unix::{fs::OpenOptionsExt, io::OwnedFd};
+use std::path::Path;
+use std::rc::Rc;
 
 use anyhow::{bail, Result};
 use input::{
@@ -16,13 +15,14 @@
     },
     DeviceCapability, Libinput, LibinputInterface,
 };
-use libc::{O_RDWR, O_WRONLY};
+
+extern crate libc;
+use libc::{O_RDONLY, O_RDWR, O_WRONLY};
 use nix::poll::{poll, PollFd, PollFlags};
 use serde::{Deserialize, Serialize};
 
 use crate::config::Config;
 use crate::xdo_handler::XDoHandler;
-use crate::xdo_handler::start_handler;
 use crate::utils::exec_command_from_string;
 
 /// Direction of swipe gestures
@@ -133,11 +133,8 @@
     pub update: Option<String>,
     pub start: Option<String>,
     pub end: Option<String>,
-<<<<<<< HEAD
-    pub acceleration: f64,
-    pub mouse_up_delay: i64,
-=======
->>>>>>> d5c74fea
+    pub acceleration: Option<f64>,
+    pub mouse_up_delay: Option<i64>,
 }
 
 #[derive(Debug, Clone, PartialEq, Eq, Serialize, Deserialize)]
@@ -164,15 +161,10 @@
     pub action: String,
 }
 
-// #[derive(Debug)]
+#[derive(Debug)]
 pub struct EventHandler {
     config: Rc<Config>,
     event: Gesture,
-<<<<<<< HEAD
-    xdo_handler: XDoHandler,
-    // debug: false,
-=======
->>>>>>> d5c74fea
 }
 
 impl EventHandler {
@@ -180,32 +172,17 @@
         Self {
             config,
             event: Gesture::None,
-<<<<<<< HEAD
-            xdo_handler: start_handler(),
-            // debug,
-        }
-    }
-
-    pub fn init(&mut self, input: &mut Libinput) -> Result<(), String> {
-        // if_debug!(self.debug, &self, &input);
-=======
         }
     }
 
     pub fn init(&mut self, input: &mut Libinput) -> Result<()> {
         log::debug!("{:?}  {:?}", &self, &input);
->>>>>>> d5c74fea
-        self.init_ctx(input).expect("Could not initialize libinput");
+        input.udev_assign_seat("seat0").unwrap();
         if self.has_gesture_device(input) {
             Ok(())
         } else {
             bail!("Could not find gesture device");
         }
-    }
-
-    fn init_ctx(&mut self, input: &mut Libinput) -> Result<(), ()> {
-        input.udev_assign_seat("seat0")?;
-        Ok(())
     }
 
     fn has_gesture_device(&mut self, input: &mut Libinput) -> bool {
@@ -213,15 +190,9 @@
         input.dispatch().unwrap();
         for event in input.clone() {
             if let Event::Device(e) = event {
-<<<<<<< HEAD
-                // if_debug!(self.debug, &e);
-                found = e.device().has_capability(DeviceCapability::Gesture);
-                // if_debug!(self.debug, found);
-=======
                 log::debug!("{:?}", &e);
                 found = e.device().has_capability(DeviceCapability::Gesture);
                 log::debug!("{:?}", found);
->>>>>>> d5c74fea
                 if found {
                     return found;
                 }
@@ -233,21 +204,21 @@
         found
     }
 
-    pub fn main_loop(&mut self, input: &mut Libinput) {
+    pub fn main_loop(&mut self, input: &mut Libinput, xdoh: &mut XDoHandler) {
         let fds = PollFd::new(input.as_raw_fd(), PollFlags::POLLIN);
         while poll(&mut [fds], -1).is_ok() {
-            self.handle_event(input)
+            self.handle_event(input, xdoh)
                 .expect("An Error occurred while handling an event");
         }
     }
 
-    pub fn handle_event(&mut self, input: &mut Libinput) -> Result<()> {
+    pub fn handle_event(&mut self, input: &mut Libinput, xdoh: &mut XDoHandler) -> Result<()> {
         input.dispatch().unwrap();
         for event in input.clone() {
             if let Event::Gesture(e) = event {
                 match e {
                     GestureEvent::Pinch(e) => self.handle_pinch_event(e)?,
-                    GestureEvent::Swipe(e) => self.handle_swipe_event(e)?,
+                    GestureEvent::Swipe(e) => self.handle_swipe_event(e, xdoh)?,
                     GestureEvent::Hold(e) => self.handle_hold_event(e)?,
                     _ => (),
                 }
@@ -267,13 +238,6 @@
             }
             GestureHoldEvent::End(_e) => {
                 if let Gesture::Hold(s) = &self.event {
-<<<<<<< HEAD
-                    // if_debug!(self.debug, "Hold", &s.fingers);
-                    for i in &self.config.clone().gestures {
-                        if let Gesture::Hold(j) = i {
-                            if j.fingers == s.fingers {
-                                exec_command_from_string(&j.action, 0.0, 0.0, 0.0)?;
-=======
                     log::debug!("Hold  {:?}", &s.fingers);
                     for i in &self.config.clone().gestures {
                         if let Gesture::Hold(j) = i {
@@ -284,7 +248,6 @@
                                     0.0,
                                     0.0,
                                 )?;
->>>>>>> d5c74fea
                             }
                         }
                     }
@@ -311,11 +274,7 @@
                             if (j.direction == s.direction || j.direction == InOut::Any)
                                 && j.fingers == s.fingers
                             {
-<<<<<<< HEAD
-                                // if_debug!(self.debug, "oneshot pinch gesture");
-=======
                                 log::debug!("oneshot pinch gesture");
->>>>>>> d5c74fea
                                 exec_command_from_string(
                                     &j.start.clone().unwrap_or_default(),
                                     0.0,
@@ -331,22 +290,12 @@
                 let scale = e.scale();
                 if let Gesture::Pinch(s) = &self.event {
                     let dir = if scale > 1.0 { InOut::Out } else { InOut::In };
-<<<<<<< HEAD
-                    // if_debug!(self.debug, &scale, &dir, &s.fingers);
-=======
                     log::debug!("{:?}  {:?}  {:?}", &scale, &dir, &s.fingers);
->>>>>>> d5c74fea
                     for i in &self.config.clone().gestures {
                         if let Gesture::Pinch(j) = i {
                             if (j.direction == dir || j.direction == InOut::Any)
                                 && j.fingers == s.fingers
-<<<<<<< HEAD
-                            // && j.repeat == Repeat::Continuous
                             {
-                                // if_debug!(self.debug, "continuous pinch gesture");
-=======
-                            {
->>>>>>> d5c74fea
                                 exec_command_from_string(
                                     &j.update.clone().unwrap_or_default(),
                                     0.0,
@@ -372,10 +321,6 @@
                             if (j.direction == s.direction || j.direction == InOut::Any)
                                 && j.fingers == s.fingers
                             {
-<<<<<<< HEAD
-                                // if_debug!(self.debug, "oneshot pinch gesture");
-=======
->>>>>>> d5c74fea
                                 exec_command_from_string(
                                     &j.end.clone().unwrap_or_default(),
                                     0.0,
@@ -392,7 +337,7 @@
         Ok(())
     }
 
-    fn handle_swipe_event(&mut self, event: GestureSwipeEvent) -> Result<()> {
+    fn handle_swipe_event(&mut self, event: GestureSwipeEvent, xdoh: &mut XDoHandler) -> Result<()> {
         match event {
             GestureSwipeEvent::Begin(e) => {
                 self.event = Gesture::Swipe(Swipe {
@@ -401,19 +346,15 @@
                     update: None,
                     start: None,
                     end: None,
-<<<<<<< HEAD
-                    acceleration: 1.5,
-                    mouse_up_delay: 900,
-=======
->>>>>>> d5c74fea
+                    acceleration: None,
+                    mouse_up_delay: None,
                 });
                 if let Gesture::Swipe(s) = &self.event {
                     for i in &self.config.clone().gestures {
                         if let Gesture::Swipe(j) = i {
-<<<<<<< HEAD
                             if j.fingers == s.fingers {
-                                if j.direction == Direction::Any {
-                                    self.xdo_handler.mouse_down(1);
+                                if !&j.acceleration.is_none() && !&j.mouse_up_delay.is_none() && j.direction == Direction::Any {
+                                    xdoh.mouse_down(1);
                                 } else if j.direction == s.direction {
                                     exec_command_from_string(
                                         &j.start.clone().unwrap_or_default(),
@@ -424,18 +365,6 @@
                                 }
                             }
                             
-=======
-                            if j.fingers == s.fingers
-                                && (j.direction == s.direction || j.direction == Direction::Any)
-                            {
-                                exec_command_from_string(
-                                    &j.start.clone().unwrap_or_default(),
-                                    0.0,
-                                    0.0,
-                                    0.0,
-                                )?;
-                            }
->>>>>>> d5c74fea
                         }
                     }
                 }
@@ -445,17 +374,16 @@
                 let swipe_dir = Direction::dir(x, y);
 
                 if let Gesture::Swipe(s) = &self.event {
-<<<<<<< HEAD
-                    // if_debug!(self.debug, &swipe_dir, &s.fingers);
+                    log::debug!("{:?}  {:?}", &swipe_dir, &s.fingers);
                     for i in &self.config.clone().gestures {
                         if let Gesture::Swipe(j) = i {
                             if j.fingers == s.fingers {
-                                if j.direction == Direction::Any{
+                                if !&j.acceleration.is_none() && !&j.mouse_up_delay.is_none() && j.direction == Direction::Any {
                                     let x_val: f64;
                                     let y_val: f64;
-                                    x_val = x * j.acceleration;
-                                    y_val = y * j.acceleration;
-                                    self.xdo_handler.move_mouse_relative(x_val as i32, y_val as i32);
+                                    x_val = x * j.acceleration.clone().unwrap_or_default();
+                                    y_val = y * j.acceleration.clone().unwrap_or_default();
+                                    xdoh.move_mouse_relative(x_val as i32, y_val as i32);
                                 } else if j.direction == swipe_dir {
                                     exec_command_from_string(
                                         &j.update.clone().unwrap_or_default(),
@@ -464,20 +392,6 @@
                                         0.0,
                                     )?;
                                 }
-=======
-                    log::debug!("{:?}  {:?}", &swipe_dir, &s.fingers);
-                    for i in &self.config.clone().gestures {
-                        if let Gesture::Swipe(j) = i {
-                            if j.fingers == s.fingers
-                                && (j.direction == swipe_dir || j.direction == Direction::Any)
-                            {
-                                exec_command_from_string(
-                                    &j.update.clone().unwrap_or_default(),
-                                    x,
-                                    y,
-                                    0.0,
-                                )?;
->>>>>>> d5c74fea
                             }
                         }
                             
@@ -488,11 +402,8 @@
                         update: None,
                         start: None,
                         end: None,
-<<<<<<< HEAD
-                        acceleration: 1.5,
-                        mouse_up_delay: 900,
-=======
->>>>>>> d5c74fea
+                        acceleration: None,
+                        mouse_up_delay: None,
                     })
                 }
             }
@@ -501,22 +412,17 @@
                     if !e.cancelled() {
                         for i in &self.config.clone().gestures {
                             if let Gesture::Swipe(j) = i {
-<<<<<<< HEAD
-                                if j.fingers == s.fingers && j.direction == Direction::Any
-                                {
-                                    self.xdo_handler.mouse_up_delay(1, j.mouse_up_delay);
-                                } else if j.fingers == s.fingers && j.direction == s.direction
-=======
-                                if j.fingers == s.fingers
-                                    && (j.direction == s.direction || j.direction == Direction::Any)
->>>>>>> d5c74fea
-                                {
-                                    exec_command_from_string(
-                                        &j.end.clone().unwrap_or_default(),
-                                        0.0,
-                                        0.0,
-                                        0.0,
-                                    )?;
+                                if j.fingers == s.fingers {
+                                    if !&j.acceleration.is_none() && !&j.mouse_up_delay.is_none() && j.direction == Direction::Any {
+                                        xdoh.mouse_up_delay(1, j.mouse_up_delay.clone().unwrap_or_default());
+                                    } else if j.direction == s.direction {
+                                        exec_command_from_string(
+                                            &j.end.clone().unwrap_or_default(),
+                                            0.0,
+                                            0.0,
+                                            0.0,
+                                        )?;
+                                    }
                                 }
                             }
                         }
@@ -532,18 +438,18 @@
 pub struct Interface;
 
 impl LibinputInterface for Interface {
-    fn open_restricted(&mut self, path: &Path, flags: i32) -> Result<RawFd, i32> {
+    fn open_restricted(&mut self, path: &Path, flags: i32) -> Result<OwnedFd, i32> {
         OpenOptions::new()
             .custom_flags(flags)
-            .read((false) | (flags & O_RDWR != 0))
+            .read((flags & O_RDONLY != 0) | (flags & O_RDWR != 0))
             .write((flags & O_WRONLY != 0) | (flags & O_RDWR != 0))
             .open(path)
-            .map(|file| file.into_raw_fd())
+            .map(|file| file.into())
             .map_err(|err| err.raw_os_error().unwrap())
     }
-    fn close_restricted(&mut self, fd: RawFd) {
+    fn close_restricted(&mut self, fd: OwnedFd) {
         unsafe {
-            File::from_raw_fd(fd);
-        }
-    }
-}+            File::from(fd);
+        }
+    }
+}
