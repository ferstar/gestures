<<<<<<< HEAD
use crate::{config::Config, gestures::SwipeDir};
=======
use crate::gestures::swipe::SwipeDir;

use super::*;
>>>>>>> 23c38e36

#[test]
fn test_config_default() {
    let c = Config::default();
    assert_eq!(
        c,
        Config {
<<<<<<< HEAD
            // // device: None,
=======
            // device: None,
>>>>>>> 23c38e36
            gestures: vec![],
        }
    );
}

#[test]
<<<<<<< HEAD
fn test_dir() {
    let test_cases = vec![
        (0.0, 0.0, SwipeDir::Any),
        (1.0, 0.0, SwipeDir::E),
        (-1.0, 0.0, SwipeDir::W),
        (0.0, 1.0, SwipeDir::S),
        (0.0, -1.0, SwipeDir::N),
        (1.0, 1.0, SwipeDir::SE),
        (-1.0, 1.0, SwipeDir::SW),
        (1.0, -1.0, SwipeDir::NE),
        (-1.0, -1.0, SwipeDir::NW),
        (2.0, 1.0, SwipeDir::SE),
        (-2.0, 1.0, SwipeDir::SW),
        (2.0, -1.0, SwipeDir::NE),
        (-2.0, -1.0, SwipeDir::NW),
    ];

    for (x, y, expected) in test_cases {
        assert_eq!(SwipeDir::dir(x, y), expected);
    }
=======
fn test_direction_center() {
    assert_eq!(SwipeDir::Any, SwipeDir::dir(0.0, 0.0));
}

#[test]
fn test_direction_n() {
    assert_eq!(SwipeDir::N, SwipeDir::dir(0.0, -1.0));
}

#[test]
fn test_direction_ne() {
    assert_eq!(SwipeDir::NE, SwipeDir::dir(1.0, -1.0));
}

#[test]
fn test_direction_nw() {
    assert_eq!(SwipeDir::NW, SwipeDir::dir(-1.0, -1.0));
}

#[test]
fn test_direction_s() {
    assert_eq!(SwipeDir::S, SwipeDir::dir(0.0, 1.0));
}

#[test]
fn test_direction_se() {
    assert_eq!(SwipeDir::SE, SwipeDir::dir(1.0, 1.0));
}

#[test]
fn test_direction_sw() {
    assert_eq!(SwipeDir::SW, SwipeDir::dir(-1.0, 1.0))
}

#[test]
fn test_direction_e() {
    assert_eq!(SwipeDir::E, SwipeDir::dir(1.0, 0.0));
}

#[test]
fn test_direction_w() {
    assert_eq!(SwipeDir::W, SwipeDir::dir(-1.0, 0.0));
>>>>>>> 23c38e36
}<|MERGE_RESOLUTION|>--- conflicted
+++ resolved
@@ -1,10 +1,5 @@
-<<<<<<< HEAD
-use crate::{config::Config, gestures::SwipeDir};
-=======
+use crate::config::Config;
 use crate::gestures::swipe::SwipeDir;
-
-use super::*;
->>>>>>> 23c38e36
 
 #[test]
 fn test_config_default() {
@@ -12,18 +7,13 @@
     assert_eq!(
         c,
         Config {
-<<<<<<< HEAD
             // // device: None,
-=======
-            // device: None,
->>>>>>> 23c38e36
             gestures: vec![],
         }
     );
 }
 
 #[test]
-<<<<<<< HEAD
 fn test_dir() {
     let test_cases = vec![
         (0.0, 0.0, SwipeDir::Any),
@@ -44,48 +34,4 @@
     for (x, y, expected) in test_cases {
         assert_eq!(SwipeDir::dir(x, y), expected);
     }
-=======
-fn test_direction_center() {
-    assert_eq!(SwipeDir::Any, SwipeDir::dir(0.0, 0.0));
-}
-
-#[test]
-fn test_direction_n() {
-    assert_eq!(SwipeDir::N, SwipeDir::dir(0.0, -1.0));
-}
-
-#[test]
-fn test_direction_ne() {
-    assert_eq!(SwipeDir::NE, SwipeDir::dir(1.0, -1.0));
-}
-
-#[test]
-fn test_direction_nw() {
-    assert_eq!(SwipeDir::NW, SwipeDir::dir(-1.0, -1.0));
-}
-
-#[test]
-fn test_direction_s() {
-    assert_eq!(SwipeDir::S, SwipeDir::dir(0.0, 1.0));
-}
-
-#[test]
-fn test_direction_se() {
-    assert_eq!(SwipeDir::SE, SwipeDir::dir(1.0, 1.0));
-}
-
-#[test]
-fn test_direction_sw() {
-    assert_eq!(SwipeDir::SW, SwipeDir::dir(-1.0, 1.0))
-}
-
-#[test]
-fn test_direction_e() {
-    assert_eq!(SwipeDir::E, SwipeDir::dir(1.0, 0.0));
-}
-
-#[test]
-fn test_direction_w() {
-    assert_eq!(SwipeDir::W, SwipeDir::dir(-1.0, 0.0));
->>>>>>> 23c38e36
 }