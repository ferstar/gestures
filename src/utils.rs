--- conflicted
+++ resolved
@@ -3,31 +3,15 @@
 use std::process::Command;
 
 pub fn exec_command_from_string(args: &str, dx: f64, dy: f64, scale: f64) -> Result<()> {
-<<<<<<< HEAD
     if !&args.is_empty() {
+        let rx = Regex::new(r"[^\\]\$delta_x").into_diagnostic()?;
+        let ry = Regex::new(r"[^\\]\$delta_y").into_diagnostic()?;
+        let rs = Regex::new(r"[^\\]\$scale").into_diagnostic()?;
+        let args = ry.replace_all(args, format!(" {dy} "));
+        let args = rx.replace_all(&args, format!(" {dx} "));
+        let args = rs.replace_all(&args, format!(" {scale} "));
         log::debug!("{:?}", &args);
-        let rx = Regex::new(r"[^\\]\$delta_x")?;
-        let ry = Regex::new(r"[^\\]\$delta_y")?;
-        let rs = Regex::new(r"[^\\]\$scale")?;
-        let args = ry.replace_all(args, format!(" {} ", dy));
-        let args = rx.replace_all(&args, format!(" {} ", dx));
-        let args = rs.replace_all(&args, format!(" {} ", scale));
-        let mut child = Command::new("sh").arg("-c").arg(&*args).spawn()?;
-        child.wait()?;
+        Command::new("sh").arg("-c").arg(&*args).spawn().into_diagnostic()?;
     }
-=======
-    let rx = Regex::new(r"[^\\]\$delta_x").into_diagnostic()?;
-    let ry = Regex::new(r"[^\\]\$delta_y").into_diagnostic()?;
-    let rs = Regex::new(r"[^\\]\$scale").into_diagnostic()?;
-    let args = ry.replace_all(args, format!(" {dy} "));
-    let args = rx.replace_all(&args, format!(" {dx} "));
-    let args = rs.replace_all(&args, format!(" {scale} "));
-    log::debug!("{:?}", &args);
-    Command::new("sh")
-        .arg("-c")
-        .arg(&*args)
-        .spawn()
-        .into_diagnostic()?;
->>>>>>> c32f4290
     Ok(())
 }