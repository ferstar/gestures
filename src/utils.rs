use anyhow::Result;
use regex::Regex;
use std::process::Command;

pub fn exec_command_from_string(args: &str, dx: f64, dy: f64, scale: f64) -> Result<()> {
    let rx = Regex::new(r"[^\\]\$delta_x")?;
    let ry = Regex::new(r"[^\\]\$delta_y")?;
    let rs = Regex::new(r"[^\\]\$scale")?;
    let args = ry.replace_all(args, format!(" {} ", dy));
    let args = rx.replace_all(&args, format!(" {} ", dx));
    let args = rs.replace_all(&args, format!(" {} ", scale));
<<<<<<< HEAD
    if !&args.is_empty() {
        crate::if_debug!(true, &args);
        Command::new("sh").arg("-c").arg(&*args).spawn()?;
    }
=======
    log::debug!("{:?}", &args);
    Command::new("sh").arg("-c").arg(&*args).spawn()?;
>>>>>>> d5c74fea
    Ok(())
}<|MERGE_RESOLUTION|>--- conflicted
+++ resolved
@@ -9,14 +9,9 @@
     let args = ry.replace_all(args, format!(" {} ", dy));
     let args = rx.replace_all(&args, format!(" {} ", dx));
     let args = rs.replace_all(&args, format!(" {} ", scale));
-<<<<<<< HEAD
     if !&args.is_empty() {
-        crate::if_debug!(true, &args);
+        log::debug!("{:?}", &args);
         Command::new("sh").arg("-c").arg(&*args).spawn()?;
     }
-=======
-    log::debug!("{:?}", &args);
-    Command::new("sh").arg("-c").arg(&*args).spawn()?;
->>>>>>> d5c74fea
     Ok(())
 }