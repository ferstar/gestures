--- conflicted
+++ resolved
@@ -26,11 +26,7 @@
         let config_home = env::var("XDG_CONFIG_HOME")
             .unwrap_or_else(|_| format!("{}/.config", env::var("HOME").unwrap()));
 
-<<<<<<< HEAD
-        log::debug!("{:?}", &home);
-=======
         log::debug!("{:?}", &config_home);
->>>>>>> c32f4290
 
         for path in ["gestures.kdl", "gestures/gestures.kdl"] {
             match Self::read_from_file(Path::new(&format!("{config_home}/{path}"))) {
