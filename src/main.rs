mod config;
mod gestures;
mod utils;
mod xdo_handler;

#[cfg(test)]
mod tests;

use std::{path::PathBuf, rc::Rc};

use anyhow::Result;
use clap::Parser;
use env_logger::Builder;
use log::LevelFilter;

use crate::config::*;

fn main() -> Result<()> {
    let app = App::parse();

<<<<<<< HEAD
    let c = config::Config::read_default_config().unwrap_or_else(|_| {
        eprintln!("Could not read configuration file, using empty config!");
        Config::default()
    });
    let debug = app.debug || app.verbose > 0;
    if_debug!(debug, &c);
=======
    {
        let mut l = Builder::from_default_env();

        if app.verbose > 0 {
            l.filter_level(match app.verbose {
                1 => LevelFilter::Info,
                2 => LevelFilter::Debug,
                _ => LevelFilter::max(),
            });
        }

        if app.debug {
            l.filter_level(LevelFilter::Debug);
        }

        l.init();
    }

    let c = if let Some(p) = app.conf {
        Config::read_from_file(&p)?
    } else {
        config::Config::read_default_config().unwrap_or_else(|_| {
            log::error!("Could not read configuration file, using empty config!");
            Config::default()
        })
    };
    log::debug!("{:#?}", &c);
>>>>>>> d5c74fea
    let mut eh = gestures::EventHandler::new(Rc::new(c));
    let mut interface = input::Libinput::new_with_udev(gestures::Interface);
    eh.init(&mut interface)?;
    eh.main_loop(&mut interface);
    Ok(())
}

#[derive(Parser, Debug)]
#[command(author, version, about)]
struct App {
    /// Verbosity, can be repeated
    #[arg(short, long, action = clap::ArgAction::Count)]
    verbose: u8,
    /// Debug mode
    #[arg(short, long)]
    debug: bool,
    /// Path to config file
    #[arg(short, long, value_name = "FILE")]
    conf: Option<PathBuf>,
}<|MERGE_RESOLUTION|>--- conflicted
+++ resolved
@@ -14,18 +14,12 @@
 use log::LevelFilter;
 
 use crate::config::*;
+use crate::xdo_handler::start_handler;
+
 
 fn main() -> Result<()> {
     let app = App::parse();
 
-<<<<<<< HEAD
-    let c = config::Config::read_default_config().unwrap_or_else(|_| {
-        eprintln!("Could not read configuration file, using empty config!");
-        Config::default()
-    });
-    let debug = app.debug || app.verbose > 0;
-    if_debug!(debug, &c);
-=======
     {
         let mut l = Builder::from_default_env();
 
@@ -53,11 +47,10 @@
         })
     };
     log::debug!("{:#?}", &c);
->>>>>>> d5c74fea
     let mut eh = gestures::EventHandler::new(Rc::new(c));
     let mut interface = input::Libinput::new_with_udev(gestures::Interface);
     eh.init(&mut interface)?;
-    eh.main_loop(&mut interface);
+    eh.main_loop(&mut interface, &mut start_handler());
     Ok(())
 }
 
