# Gestures configuration
## Location
The configuration is looked for at `$XDG_CONFIG_HOME/gestures.kdl` and then at
`$XDG_CONFIG_HOME/gestures/gestures.kdl`. If `XDG_CONFIG_HOME` is not set, `$HOME/.config` is used
instead.

## Format
<<<<<<< HEAD
The configuration format is based on s-expressions.

```lisp
(
  ; device specifies which touchpad device to use. If left empty, selection is automatic.
  ; Currently HAS NO EFFECT
  ; (device)
  ; list of gestures. Available options are `swipe`, `pinch`, `hold` and `rotate`.
  ; Only `swipe` and `pinch` are currently implemented, others are ignored.
  ;
  ; All fields shown are required
  (gestures
    (swipe
      ; `direction`: can be N, S, E, W, NE, NW, SE, SW or any
      ; Three finger draging
      (direction . any)
      ; delay unit: ms
      (mouse_up_delay . (500))
      ; pointer acceleration
      (acceleration . (2))
      ; `fingers`: basically can be 3 or 4, because less than three libinput does not recognize
      ; as a gesture, and AFAICT more than four are not counted
      (fingers . 3)
      ; for Wayland 3-finger-drag feature, we need the ydotool's help
      (update . ("ydotool mousemove_relative -- $delta_x $delta_y"))
      ; `start`: command to execute on start event
      (start . ("ydotool click -- 0x40"))
      ; `end`: command to execute on end event
      (end . ("ydotool click -- 0x80"))
    )
    (swipe
      ; `direction`: can be N, S, E, W, NE, NW, SE, SW or any
      (direction . W)
      ; `fingers`: basically can be 3 or 4, because less than three libinput does not recognize
      ; as a gesture, and AFAICT more than four are not counted
      (fingers . 4)
      ; `action`: command to execute on update event. Anything that works with `sh -c` should work here.
      ; (update . ("xdotool mousemove_relative -- $delta_x $delta_y"))
      ; `start`: command to execute on start event
      ; `end`: command to execute on end event
      (end . ("xdotool key alt+Right"))
    )
    (swipe
      ; `direction`: can be N, S, E, W, NE, NW, SE, SW or any
      (direction . E)
      ; `fingers`: basically can be 3 or 4, because less than three libinput does not recognize
      ; as a gesture, and AFAICT more than four are not counted
      (fingers . 4)
      ; `action`: command to execute on update event. Anything that works with `sh -c` should work here.
      ; `end`: command to execute on end event
      (end . ("xdotool key alt+Left"))
    )
    (swipe
      ; `direction`: can be N, S, E, W, NE, NW, SE, SW or any
      (direction . N)
      ; `fingers`: basically can be 3 or 4, because less than three libinput does not recognize
      ; as a gesture, and AFAICT more than four are not counted
      (fingers . 4)
      ; `action`: command to execute on update event. Anything that works with `sh -c` should work here.
      ; (update . ("xdotool mousemove_relative -- $delta_x $delta_y"))
      (update . (""))
      ; `start`: command to execute on start event
      (start . (""))
      ; `end`: command to execute on end event
      (end . ("xdotool key super+s"))
    )
    (swipe
      ; `direction`: can be N, S, E, W, NE, NW, SE, SW or any
      (direction . S)
      ; `fingers`: basically can be 3 or 4, because less than three libinput does not recognize
      ; as a gesture, and AFAICT more than four are not counted
      (fingers . 4)
      ; `action`: command to execute on update event. Anything that works with `sh -c` should work here.
      ; (update . ("xdotool mousemove_relative -- $delta_x $delta_y"))
      (update . (""))
      ; `start`: command to execute on start event
      (start . (""))
      ; `end`: command to execute on end event
      (end . ("xdotool key super+s"))
    )
    (pinch
      ; same as above
      (fingers . 4)
      ; `direction`: in or out or any
      (direction . in)
      ; same as above
      (update . (""))
      ; same as above
      (start . (""))
      ; same as above
      (end . ("xdotool key Ctrl+minus"))
    )
    (pinch
      ; same as above
      (fingers . 4)
      ; `direction`: in or out or any
      (direction . out)
      ; same as above
      (update . (""))
      ; same as above
      (start . (""))
      ; same as above
      (end . ("xdotool key Ctrl+plus"))
    )
    ; hold action
    ; note that only oneshot is supported here
    (hold
      (fingers . 4)
      (action . ("xdotool key Super_L"))
    )
  )
)
  
=======
The configuration format (since 0.5.0) uses [`kdl`](https://kdl.dev).
```kdl
// Swipe requires a direction and fingers field at least
// direction can be one of "nw", "n", "ne", "w", "any", "e", "sw", "s", or "se"
// fingers is the number of fingers used to trigger the action
// start, update, and end are all optional. They are executed with `sh -c` and are executed when
// the gesture is started, recieves an update event and ends.
//
// In all of the fields which execute a shell command, `delta_x`, `delta_y` and `scale` are replaced
// with the delta in the x and y directions and the scale (movement farther apart or closer together)
// of the gesture. If they are used for an action in which they do not make sense (e.g. using 
// `scale` in the swipe gesture, 0.0 is used as the value.)
//
swipe direction="s" fingers=4 start="<command>" update="<command>" end="<command>"

// pinch direction can be "in" or "out". Other fields are the same as for
// the swipe gesture
//
pinch direction="out" fingers=3 start="<command>" update="<command>" end="<command>"

// Hold only has one action, rather than start, end and update, because it does not
// make much sense to update it.
hold fingers=3 action="<command>"
>>>>>>> c32f4290
```<|MERGE_RESOLUTION|>--- conflicted
+++ resolved
@@ -5,121 +5,6 @@
 instead.
 
 ## Format
-<<<<<<< HEAD
-The configuration format is based on s-expressions.
-
-```lisp
-(
-  ; device specifies which touchpad device to use. If left empty, selection is automatic.
-  ; Currently HAS NO EFFECT
-  ; (device)
-  ; list of gestures. Available options are `swipe`, `pinch`, `hold` and `rotate`.
-  ; Only `swipe` and `pinch` are currently implemented, others are ignored.
-  ;
-  ; All fields shown are required
-  (gestures
-    (swipe
-      ; `direction`: can be N, S, E, W, NE, NW, SE, SW or any
-      ; Three finger draging
-      (direction . any)
-      ; delay unit: ms
-      (mouse_up_delay . (500))
-      ; pointer acceleration
-      (acceleration . (2))
-      ; `fingers`: basically can be 3 or 4, because less than three libinput does not recognize
-      ; as a gesture, and AFAICT more than four are not counted
-      (fingers . 3)
-      ; for Wayland 3-finger-drag feature, we need the ydotool's help
-      (update . ("ydotool mousemove_relative -- $delta_x $delta_y"))
-      ; `start`: command to execute on start event
-      (start . ("ydotool click -- 0x40"))
-      ; `end`: command to execute on end event
-      (end . ("ydotool click -- 0x80"))
-    )
-    (swipe
-      ; `direction`: can be N, S, E, W, NE, NW, SE, SW or any
-      (direction . W)
-      ; `fingers`: basically can be 3 or 4, because less than three libinput does not recognize
-      ; as a gesture, and AFAICT more than four are not counted
-      (fingers . 4)
-      ; `action`: command to execute on update event. Anything that works with `sh -c` should work here.
-      ; (update . ("xdotool mousemove_relative -- $delta_x $delta_y"))
-      ; `start`: command to execute on start event
-      ; `end`: command to execute on end event
-      (end . ("xdotool key alt+Right"))
-    )
-    (swipe
-      ; `direction`: can be N, S, E, W, NE, NW, SE, SW or any
-      (direction . E)
-      ; `fingers`: basically can be 3 or 4, because less than three libinput does not recognize
-      ; as a gesture, and AFAICT more than four are not counted
-      (fingers . 4)
-      ; `action`: command to execute on update event. Anything that works with `sh -c` should work here.
-      ; `end`: command to execute on end event
-      (end . ("xdotool key alt+Left"))
-    )
-    (swipe
-      ; `direction`: can be N, S, E, W, NE, NW, SE, SW or any
-      (direction . N)
-      ; `fingers`: basically can be 3 or 4, because less than three libinput does not recognize
-      ; as a gesture, and AFAICT more than four are not counted
-      (fingers . 4)
-      ; `action`: command to execute on update event. Anything that works with `sh -c` should work here.
-      ; (update . ("xdotool mousemove_relative -- $delta_x $delta_y"))
-      (update . (""))
-      ; `start`: command to execute on start event
-      (start . (""))
-      ; `end`: command to execute on end event
-      (end . ("xdotool key super+s"))
-    )
-    (swipe
-      ; `direction`: can be N, S, E, W, NE, NW, SE, SW or any
-      (direction . S)
-      ; `fingers`: basically can be 3 or 4, because less than three libinput does not recognize
-      ; as a gesture, and AFAICT more than four are not counted
-      (fingers . 4)
-      ; `action`: command to execute on update event. Anything that works with `sh -c` should work here.
-      ; (update . ("xdotool mousemove_relative -- $delta_x $delta_y"))
-      (update . (""))
-      ; `start`: command to execute on start event
-      (start . (""))
-      ; `end`: command to execute on end event
-      (end . ("xdotool key super+s"))
-    )
-    (pinch
-      ; same as above
-      (fingers . 4)
-      ; `direction`: in or out or any
-      (direction . in)
-      ; same as above
-      (update . (""))
-      ; same as above
-      (start . (""))
-      ; same as above
-      (end . ("xdotool key Ctrl+minus"))
-    )
-    (pinch
-      ; same as above
-      (fingers . 4)
-      ; `direction`: in or out or any
-      (direction . out)
-      ; same as above
-      (update . (""))
-      ; same as above
-      (start . (""))
-      ; same as above
-      (end . ("xdotool key Ctrl+plus"))
-    )
-    ; hold action
-    ; note that only oneshot is supported here
-    (hold
-      (fingers . 4)
-      (action . ("xdotool key Super_L"))
-    )
-  )
-)
-  
-=======
 The configuration format (since 0.5.0) uses [`kdl`](https://kdl.dev).
 ```kdl
 // Swipe requires a direction and fingers field at least
@@ -133,15 +18,35 @@
 // of the gesture. If they are used for an action in which they do not make sense (e.g. using 
 // `scale` in the swipe gesture, 0.0 is used as the value.)
 //
-swipe direction="s" fingers=4 start="<command>" update="<command>" end="<command>"
+
+// For example, this will make a 3-finger-drag in any direction move the mouse(like the macOS 3-finger-drag)
+// Your fingers can temporarily leave the touchpad for up to 500ms before the drag is cancelled.
+// The acceleration is set to 20, which means that the mouse will move 20/10=2 times faster than your current mouse speed.
+// NOTE: This 3-finger-drag config only works on x11,
+// and it only works if you have xdotool installed.
+swipe direction="any" fingers=3 mouse-up-delay=500 acceleration=20
+
+// The below config may be working on wayland, but I haven't tested it.
+// You need to install ydotool to use it.
+// swipe direction="any" fingers=3 action="ydotool mousemove_relative -- $delta_x $delta_y" start="ydotool click -- 0x40" end="ydotool click -- 0x80"
+
+swipe direction="w" fingers=4 end="xdotool key alt+Right"
+swipe direction="e" fingers=4 end="xdotool key alt+Left"
+
+// This will make a 4-finger swipe up open the application launcher
+// (assuming you have a shortcut for it)
+// The default shortcut for KDE may be "super+w"
+swipe direction="n" fingers=4 update="" start="" end="xdotool key super+s"
+
+// This will make a 4-finger swipe down close the current window
+swipe direction="s" fingers=4 update="" start="" end="xdotool key ctrl+w"
 
 // pinch direction can be "in" or "out". Other fields are the same as for
 // the swipe gesture
-//
-pinch direction="out" fingers=3 start="<command>" update="<command>" end="<command>"
+pinch direction="in" fingers=4 end="xdotool key Ctrl+minus"
+pinch direction="out" fingers=4 end="xdotool key Ctrl+plus"
 
 // Hold only has one action, rather than start, end and update, because it does not
 // make much sense to update it.
-hold fingers=3 action="<command>"
->>>>>>> c32f4290
+// hold fingers=4 action="xdotool key Super_L"
 ```